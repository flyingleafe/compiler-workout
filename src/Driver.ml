--- conflicted
+++ resolved
@@ -8,7 +8,6 @@
        inherit Util.Lexers.decimal s
        inherit Util.Lexers.string s
        inherit Util.Lexers.char   s
-<<<<<<< HEAD
        inherit Util.Lexers.ident ["skip";
                                   "if"; "then"; "else"; "elif"; "fi";
                                   "while"; "do"; "od";
@@ -17,9 +16,6 @@
                                   "fun"; "local"; "return";
                                   "length";
                                   "case"; "of"; "esac"; "when"] s
-=======
-       inherit Util.Lexers.ident ["skip"; "if"; "then"; "else"; "elif"; "fi"; "while"; "do"; "od"; "repeat"; "until"; "for"; "fun"; "local"; "return"; "length"] s
->>>>>>> ee2282c0
        inherit Util.Lexers.skip [
 	 Matcher.Skip.whitespaces " \t\n";
 	 Matcher.Skip.lineComment "--";
@@ -38,17 +34,10 @@
     match parse infile with
     | `Ok prog ->
       if to_compile
-<<<<<<< HEAD
-      then            
-        let basename = Filename.chop_suffix infile ".expr" in
-        ignore @@ X86.build prog basename        
-      else 
-=======
       then
         let basename = Filename.chop_suffix infile ".expr" in
         ignore @@ X86.build prog basename
       else
->>>>>>> ee2282c0
 	let rec read acc =
 	  try
 	    let r = read_int () in
