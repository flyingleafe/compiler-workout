open Ostap

let parse infile =
  let s = Util.read infile in
  Util.parse
    (object
       inherit Matcher.t s
       inherit Util.Lexers.decimal s
       inherit Util.Lexers.string s
       inherit Util.Lexers.char   s
       inherit Util.Lexers.ident ["skip";
                                  "if"; "then"; "else"; "elif"; "fi";
                                  "while"; "do"; "od";
                                  "repeat"; "until";
                                  "for";
                                  "fun"; "local"; "return";
                                  "length";
                                  "case"; "of"; "esac"; "when"] s
       inherit Util.Lexers.skip [
	 Matcher.Skip.whitespaces " \t\n";
	 Matcher.Skip.lineComment "--";
	 Matcher.Skip.nestedComment "(*" "*)"
       ] s
     end
    )
    (ostap (!(Language.parse) -EOF))

let main =
  try
    let interpret  = Sys.argv.(1) = "-i"  in
    let stack      = Sys.argv.(1) = "-s"  in
    let to_compile = not (interpret || stack) in
    let infile     = Sys.argv.(if not to_compile then 2 else 1) in
    match parse infile with
    | `Ok prog ->
      if to_compile
<<<<<<< HEAD
      then            
        let basename = Filename.chop_suffix infile ".expr" in
        ignore @@ X86.build prog basename        
      else 
=======
      then
        let basename = Filename.chop_suffix infile ".expr" in
        ignore @@ X86.build prog basename
      else
>>>>>>> fd5e9470
	let rec read acc =
	  try
	    let r = read_int () in
	    Printf.printf "> ";
	    read (acc @ [r])
          with End_of_file -> acc
	in
	let input = read [] in
	let output =
	  if interpret
	  then Language.eval prog input
	  else SM.run (SM.compile prog) input
	in
	List.iter (fun i -> Printf.printf "%d\n" i) output
    | `Fail er -> Printf.eprintf "Syntax error: %s\n" er
  with Invalid_argument _ ->
    Printf.printf "Usage: rc [-i | -s] <input file.expr>\n"<|MERGE_RESOLUTION|>--- conflicted
+++ resolved
@@ -34,17 +34,10 @@
     match parse infile with
     | `Ok prog ->
       if to_compile
-<<<<<<< HEAD
-      then            
-        let basename = Filename.chop_suffix infile ".expr" in
-        ignore @@ X86.build prog basename        
-      else 
-=======
       then
         let basename = Filename.chop_suffix infile ".expr" in
         ignore @@ X86.build prog basename
       else
->>>>>>> fd5e9470
 	let rec read acc =
 	  try
 	    let r = read_int () in
