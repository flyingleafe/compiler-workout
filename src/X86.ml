--- conflicted
+++ resolved
@@ -43,12 +43,8 @@
 (* a label in the code                                  *) | Label of string
 (* a conditional jump                                   *) | CJmp  of string * string
 (* a non-conditional jump                               *) | Jmp   of string
-<<<<<<< HEAD
 (* directive                                            *) | Meta  of string
-                                                                            
-=======
-
->>>>>>> 0b85b133
+
 (* Instruction printer *)
 let show instr =
   let binop = function
@@ -94,12 +90,6 @@
    Take an environment, a stack machine program, and returns a pair --- the updated environment and the list
    of x86 instructions
 *)
-<<<<<<< HEAD
-let compile env code = failwith "Not implemented"
-                                
-(* A set of strings *)           
-=======
-
 let div_res_reg = function
   | "/" -> eax
   | "%" -> edx
@@ -170,6 +160,19 @@
     env, [Binop ("cmp", L 0, pos); CJmp (cond, label)]
   | BINOP op -> compile_binop env op
 
+(* Compiles a unit: generates x86 machine code for the stack program and surrounds it
+   with function prologue/epilogue
+*)
+(*
+let compile_unit env scode =
+  let env, code = compile env scode in
+  env,
+  ([Push ebp; Mov (esp, ebp); Binop ("-", L (word_size*env#allocated), esp)] @
+   code @
+   [Mov (ebp, esp); Pop ebp; Binop ("^", eax, eax); Ret]
+  )
+*)
+
 let rec compile env = function
   | [] -> env, []
   | instr :: code ->
@@ -178,12 +181,11 @@
     env, asm @ asm'
 
 (* A set of strings *)
->>>>>>> 0b85b133
 module S = Set.Make (String)
 
 (* Environment implementation *)
 let make_assoc l = List.combine l (List.init (List.length l) (fun x -> x))
-                     
+
 class env =
   object (self)
     val globals     = S.empty (* a set of global variables         *)
@@ -192,18 +194,13 @@
     val args        = []      (* function arguments                *)
     val locals      = []      (* function local variables          *)
     val fname       = ""      (* function name                     *)
-                        
+
     (* gets a name for a global variable *)
-<<<<<<< HEAD
     method loc x =
       try S (- (List.assoc x args)  -  1)
-      with Not_found ->  
+      with Not_found ->
         try S (List.assoc x locals) with Not_found -> M ("global_" ^ x)
-        
-=======
-    method loc x = "global_" ^ x
-
->>>>>>> 0b85b133
+
     (* allocates a fresh position on a symbolic stack *)
     method allocate =
       let x, n =
@@ -230,48 +227,28 @@
     (* registers a global variable in the environment *)
     method global x  = {< globals = S.add ("global_" ^ x) globals >}
 
-<<<<<<< HEAD
-    (* gets all global variables *)      
-    method globals = S.elements globals
-=======
-    (* gets the number of allocated stack slots *)
-    method allocated = stack_slots
-
     (* gets all global variables *)
     method globals = S.elements globals
-  end
-
-(* Compiles a unit: generates x86 machine code for the stack program and surrounds it
-   with function prologue/epilogue
-*)
-let compile_unit env scode =
-  let env, code = compile env scode in
-  env,
-  ([Push ebp; Mov (esp, ebp); Binop ("-", L (word_size*env#allocated), esp)] @
-   code @
-   [Mov (ebp, esp); Pop ebp; Binop ("^", eax, eax); Ret]
-  )
->>>>>>> 0b85b133
 
     (* gets a number of stack positions allocated *)
-    method allocated = stack_slots                                
-                                
+    method allocated = stack_slots
+
     (* enters a function *)
     method enter f a l =
       {< stack_slots = List.length l; stack = []; locals = make_assoc l; args = make_assoc a; fname = f >}
 
     (* returns a label for the epilogue *)
     method epilogue = Printf.sprintf "L%s_epilogue" fname
-                                     
+
     (* returns a name for local size meta-symbol *)
     method lsize = Printf.sprintf "L%s_SIZE" fname
 
     (* returns a list of live registers *)
     method live_registers =
       List.filter (function R _ -> true | _ -> false) stack
-      
+
   end
-  
+
 (* Generates an assembler text for a program: first compiles the program into
    the stack code, then generates x86 assember code, then prints the assembler file
 *)
@@ -282,7 +259,7 @@
       (new env)
       ((LABEL "main") :: (BEGIN ("main", [], [])) :: SM.compile (ds, stmt))
   in
-  let data = Meta "\t.data" :: (List.map (fun s -> Meta (s ^ ":\t.int\t0")) env#globals) in 
+  let data = Meta "\t.data" :: (List.map (fun s -> Meta (s ^ ":\t.int\t0")) env#globals) in
   let asm = Buffer.create 1024 in
   List.iter
     (fun i -> Buffer.add_string asm (Printf.sprintf "%s\n" @@ show i))
