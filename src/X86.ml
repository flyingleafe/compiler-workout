--- conflicted
+++ resolved
@@ -44,11 +44,7 @@
 (* a conditional jump                                   *) | CJmp  of string * string
 (* a non-conditional jump                               *) | Jmp   of string
 (* directive                                            *) | Meta  of string
-<<<<<<< HEAD
-                                                                            
-=======
-
->>>>>>> ee2282c0
+
 (* Instruction printer *)
 let show instr =
   let binop = function
@@ -107,166 +103,6 @@
   | "<"  -> "l"
   | ">=" -> "ge"
   | ">"  -> "g"
-<<<<<<< HEAD
-  | _    -> failwith "unknown operator"	
-  in
-  let rec compile' env scode =    
-    let on_stack = function S _ -> true | _ -> false in
-    let call env f n p =
-      let f =
-        match f.[0] with '.' -> "B" ^ String.sub f 1 (String.length f - 1) | _ -> f
-      in
-      let pushr, popr =
-        List.split @@ List.map (fun r -> (Push r, Pop r)) (env#live_registers n)
-      in
-      let env, code =
-        if n = 0
-        then env, pushr @ [Call f] @ (List.rev popr)
-        else
-          let rec push_args env acc = function
-          | 0 -> env, acc
-          | n -> let x, env = env#pop in
-                 push_args env ((Push x)::acc) (n-1)
-          in
-          let env, pushs = push_args env [] n in
-          let pushs      =
-            match f with
-            | "Barray" -> List.rev @@ (Push (L n))     :: pushs
-            | "Bsta"   ->
-               let x::v::is = List.rev pushs in               
-               is @ [x; v] @ [Push (L (n-2))]
-            | _  -> List.rev pushs 
-          in
-          env, pushr @ pushs @ [Call f; Binop ("+", L (n*4), esp)] @ (List.rev popr)
-      in
-      (if p then env, code else let y, env = env#allocate in env, code @ [Mov (eax, y)])
-    in
-    match scode with
-    | [] -> env, []
-    | instr :: scode' ->
-        let env', code' =
-          match instr with
-  	  | CONST n ->
-             let s, env' = env#allocate in
-	     (env', [Mov (L n, s)])
-               
-          | STRING s ->
-             let s, env = env#string s in
-             let l, env = env#allocate in
-             let env, call = call env ".string" 1 false in
-             (env, Mov (M ("$" ^ s), l) :: call)
-             
-	  | LD x ->
-             let s, env' = (env#global x)#allocate in
-             env',
-	     (match s with
-	      | S _ | M _ -> [Mov (env'#loc x, eax); Mov (eax, s)]
-	      | _         -> [Mov (env'#loc x, s)]
-	     )               
-          | STA (x, n) ->
-             let s, env = (env#global x)#allocate in
-             let push =
-               match s with
-               | S _ | M _ -> [Mov (env#loc x, eax); Mov (eax, s)]
-	       | _         -> [Mov (env#loc x, s)]
-             in
-             let env, code = call env ".sta" (n+2) true in
-             env, push @ code
-	  | ST x ->
-	     let s, env' = (env#global x)#pop in
-             env',
-             (match s with
-              | S _ | M _ -> [Mov (s, eax); Mov (eax, env'#loc x)]
-              | _         -> [Mov (s, env'#loc x)]
-	     )
-          | BINOP op ->
-	     let x, y, env' = env#pop2 in
-             env'#push y,
-             (match op with
-	      | "/" | "%" ->
-                 [Mov (y, eax);
-                  Cltd;
-                  IDiv x;
-                  Mov ((match op with "/" -> eax | _ -> edx), y)
-                 ]
-              | "<" | "<=" | "==" | "!=" | ">=" | ">" ->
-                 (match x with
-                  | M _ | S _ ->
-                     [Binop ("^", eax, eax);
-                      Mov   (x, edx);
-                      Binop ("cmp", edx, y);
-                      Set   (suffix op, "%al");
-                      Mov   (eax, y)
-                     ]
-                  | _ ->
-                     [Binop ("^"  , eax, eax);
-                      Binop ("cmp", x, y);
-                      Set   (suffix op, "%al");
-                      Mov   (eax, y)
-                     ]
-                 )
-              | "*" ->
-                 if on_stack x && on_stack y 
-		 then [Mov (y, eax); Binop (op, x, eax); Mov (eax, y)]
-                 else [Binop (op, x, y)]
-	      | "&&" ->
-		 [Mov   (x, eax);
-		  Binop (op, x, eax);
-		  Mov   (L 0, eax);
-		  Set   ("ne", "%al");
-                  
-		  Mov   (y, edx);
-		  Binop (op, y, edx);
-		  Mov   (L 0, edx);
-		  Set   ("ne", "%dl");
-                  
-                  Binop (op, edx, eax);
-		  Set   ("ne", "%al");
-                  
-		  Mov   (eax, y)
-                 ]		   
-	      | "!!" ->
-		 [Mov   (y, eax);
-		  Binop (op, x, eax);
-                  Mov   (L 0, eax);
-		  Set   ("ne", "%al");
-		  Mov   (eax, y)
-                 ]		   
-	      | _   ->
-                 if on_stack x && on_stack y 
-                 then [Mov   (x, eax); Binop (op, eax, y)]
-                 else [Binop (op, x, y)]
-             )
-          | LABEL s     -> env, [Label s]
-	  | JMP   l     -> env, [Jmp l]
-          | CJMP (s, l) ->
-              let x, env = env#pop in
-              env, [Binop ("cmp", L 0, x); CJmp  (s, l)]
-                     
-          | BEGIN (f, a, l) ->
-             let env = env#enter f a l in
-             env, [Push ebp; Mov (esp, ebp); Binop ("-", M ("$" ^ env#lsize), esp)]
-                            
-          | END ->             
-             env, [Label env#epilogue;
-                   Mov (ebp, esp);
-                   Pop ebp;
-                   Ret;
-                   Meta (Printf.sprintf "\t.set\t%s,\t%d" env#lsize (env#allocated * word_size))
-                  ]
-                    
-          | RET b ->
-             if b
-             then let x, env = env#pop in env, [Mov (x, eax); Jmp env#epilogue]
-             else env, [Jmp env#epilogue]
-             
-          | CALL (f, n, p) -> call env f n p
-        in
-        let env'', code'' = compile' env' scode' in
-	env'', code' @ code''
-  in
-  compile' env code
-=======
   | _    -> failwith "Wrong comparison operator"
 
 let if_register pos the els =
@@ -338,7 +174,7 @@
        let pos, env = env#pop in
        env, [Push pos; Call "Lwrite"; Pop eax]
      | _ ->
-       let regs = env#live_registers in
+       let regs = env#live_registers 1 in
        let save_regs = map (fun x -> Push x) regs in
        let restore_regs = rev_map (fun x -> Pop x) regs in
        let env', push_args =
@@ -379,7 +215,6 @@
    [Mov (ebp, esp); Pop ebp; Binop ("^", eax, eax); Ret]
   )
 *)
->>>>>>> ee2282c0
 
 let rec compile env = function
   | [] -> env, []
@@ -395,35 +230,18 @@
 module M = Map.Make (String)
 
 (* Environment implementation *)
-<<<<<<< HEAD
-let make_assoc l = List.combine l (List.init (List.length l) (fun x -> x))
-                     
+let make_assoc l = combine l (Language.list_init (length l) (fun x -> x))
+
 class env =
   object (self)
     val globals     = S.empty (* a set of global variables         *)
     val stringm     = M.empty (* a string map                      *)
     val scount      = 0       (* string count                      *)
-=======
-let make_assoc l = combine l (Language.list_init (length l) (fun x -> x))
-
-class env =
-  object (self)
-    val globals     = S.empty (* a set of global variables         *)
->>>>>>> ee2282c0
     val stack_slots = 0       (* maximal number of stack positions *)
     val stack       = []      (* symbolic stack                    *)
     val args        = []      (* function arguments                *)
     val locals      = []      (* function local variables          *)
     val fname       = ""      (* function name                     *)
-<<<<<<< HEAD
-                        
-    (* gets a name for a global variable *)
-    method loc x =
-      try S (- (List.assoc x args)  -  1)
-      with Not_found ->  
-        try S (List.assoc x locals) with Not_found -> M ("global_" ^ x)
-        
-=======
 
     (* gets a name for a global variable *)
     method loc x =
@@ -431,7 +249,6 @@
       with Not_found ->
         try S (assoc x locals) with Not_found -> M ("global_" ^ x)
 
->>>>>>> ee2282c0
     (* allocates a fresh position on a symbolic stack *)
     method allocate =
       let x, n =
@@ -458,7 +275,6 @@
     (* registers a global variable in the environment *)
     method global x  = {< globals = S.add ("global_" ^ x) globals >}
 
-<<<<<<< HEAD
     (* registers a string constant *)
     method string x =
       try M.find x stringm, self
@@ -466,26 +282,9 @@
         let y = Printf.sprintf "string_%d" scount in
         let m = M.add x y stringm in
         y, {< scount = scount + 1; stringm = m>}
-                       
-    (* gets all global variables *)      
-    method globals = S.elements globals
-
-    (* gets all string definitions *)      
-    method strings = M.bindings stringm
-
-    (* gets a number of stack positions allocated *)
-    method allocated = stack_slots                                
-                                
-    (* enters a function *)
-    method enter f a l =
-      {< stack_slots = List.length l; stack = []; locals = make_assoc l; args = make_assoc a; fname = f >}
-
-    (* returns a label for the epilogue *)
-    method epilogue = Printf.sprintf "L%s_epilogue" fname
-                                     
-    (* returns a name for local size meta-symbol *)
-    method lsize = Printf.sprintf "L%s_SIZE" fname
-=======
+
+    (* gets all global variables *)
+
     (* registers a global variable in the environment, if it's not local *)
     method try_global x = match self#loc x with
       | M _ -> self#global x
@@ -494,6 +293,9 @@
     (* gets all global variables *)
     method globals = S.elements globals
 
+    (* gets all string definitions *)
+    method strings = M.bindings stringm
+
     (* gets a number of stack positions allocated *)
     method allocated = stack_slots
 
@@ -506,13 +308,6 @@
 
     (* returns a name for local size meta-symbol *)
     method lsize = Printf.sprintf "L%s_SIZE" fname
-
-    (* returns a list of live registers *)
-    method live_registers =
-      filter (function R _ -> true | _ -> false) stack
-
-  end
->>>>>>> ee2282c0
 
     (* returns a list of live registers *)
     method live_registers depth =
@@ -522,9 +317,8 @@
       | _::tl          -> inner (d+1) acc tl
       in
       inner 0 [] stack
-       
   end
-  
+
 (* Generates an assembler text for a program: first compiles the program into
    the stack code, then generates x86 assember code, then prints the assembler file
 *)
@@ -535,16 +329,10 @@
       (new env)
       ((LABEL "main") :: (BEGIN ("main", [], [])) :: SM.compile (ds, stmt))
   in
-<<<<<<< HEAD
   let data = Meta "\t.data" :: (List.map (fun s      -> Meta (Printf.sprintf "%s:\t.int\t0"         s  )) env#globals) @
-                               (List.map (fun (s, v) -> Meta (Printf.sprintf "%s:\t.string\t\"%s\"" v s)) env#strings) in 
-  let asm = Buffer.create 1024 in
-  List.iter
-=======
-  let data = Meta "\t.data" :: (map (fun s -> Meta (s ^ ":\t.int\t0")) env#globals) in
+                               (List.map (fun (s, v) -> Meta (Printf.sprintf "%s:\t.string\t\"%s\"" v s)) env#strings) in
   let asm = Buffer.create 1024 in
   iter
->>>>>>> ee2282c0
     (fun i -> Buffer.add_string asm (Printf.sprintf "%s\n" @@ show i))
     (data @ [Meta "\t.text"; Meta "\t.globl\tmain"] @ code);
   Buffer.contents asm
