<<<<<<< HEAD
open GT
open Syntax
open List

=======
open GT       
open Language
       
>>>>>>> dac96389
(* The type for the stack machine instructions *)
@type insn =
(* binary operator                 *) | BINOP of string
(* read to stack                   *) | READ
(* write from stack                *) | WRITE
(* put a constant to stack         *) | CONST of int
(* load a variable to the stack    *) | LD    of string
(* store a variable from the stack *) | ST    of string with show

(* The type for the stack machine program *)
type prg = insn list

(* The type for the stack machine configuration: a stack and a configuration from statement
   interpreter
 *)
type config = int list * Stmt.config

(* Stack machine interpreter

     val eval : config -> prg -> config

   Takes a configuration and a program, and returns a configuration as a result
 *)
let eval_one (stack, sf, input, output) op =
  match op with
  | READ -> (hd input :: stack, sf, tl input, output)
  | WRITE -> (tl stack, sf, input, hd stack :: output)
  | CONST n -> (n :: stack, sf, input, output)
  | LD x -> (sf x :: stack, sf, input, output)
  | ST x -> (tl stack, Expr.update x (hd stack) sf, input, output)
  | BINOP op ->
    let x :: y :: rest = stack
    in (Expr.eval_op op x y :: rest, sf, input, output)

let eval cfg = fold_left eval_one cfg

(* Top-level evaluation

     val run : prg -> int list -> int list

   Takes an input stream, a program, and returns an output stream this program calculates
*)
let run p i = let (_, (_, _, o)) = eval ([], (Expr.empty, i, [])) p in o

(* Stack machine compiler

     val compile : Language.Stmt.t -> prg

   Takes a program in the source language and returns an equivalent program for the
   stack machine
 *)
let compile _ = failwith "Not yet implemented"

<<<<<<< HEAD
let rec compile_expr e =
  match e with
  | Expr.Const n -> [CONST n]
  | Expr.Var x -> [LD x]
  | Expr.Binop (op, a, b) -> compile_expr a @ compile_expr b @ [BINOP op]

let rec compile st =
  match st with
  | Stmt.Read x -> [READ; ST x]
  | Stmt.Write e -> compile_expr e @ [WRITE]
  | Stmt.Assign (x, e) -> compile_expr e @ [ST x]
  | Stmt.Seq (s, s') -> compile s @ compile s'
=======
                         
>>>>>>> dac96389
<|MERGE_RESOLUTION|>--- conflicted
+++ resolved
@@ -1,13 +1,7 @@
-<<<<<<< HEAD
 open GT
-open Syntax
+open Language
 open List
 
-=======
-open GT       
-open Language
-       
->>>>>>> dac96389
 (* The type for the stack machine instructions *)
 @type insn =
 (* binary operator                 *) | BINOP of string
@@ -59,9 +53,7 @@
    Takes a program in the source language and returns an equivalent program for the
    stack machine
  *)
-let compile _ = failwith "Not yet implemented"
 
-<<<<<<< HEAD
 let rec compile_expr e =
   match e with
   | Expr.Const n -> [CONST n]
@@ -73,7 +65,4 @@
   | Stmt.Read x -> [READ; ST x]
   | Stmt.Write e -> compile_expr e @ [WRITE]
   | Stmt.Assign (x, e) -> compile_expr e @ [ST x]
-  | Stmt.Seq (s, s') -> compile s @ compile s'
-=======
-                         
->>>>>>> dac96389
+  | Stmt.Seq (s, s') -> compile s @ compile s'