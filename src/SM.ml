--- conflicted
+++ resolved
@@ -4,10 +4,9 @@
 
 (* The type for the stack machine instructions *)
 @type insn =
-<<<<<<< HEAD
 (* binary operator                 *) | BINOP   of string
 (* put a constant on the stack     *) | CONST   of int
-(* put a string on the stack       *) | STRING  of string                      
+(* put a string on the stack       *) | STRING  of string
 (* load a variable to the stack    *) | LD      of string
 (* store a variable from the stack *) | ST      of string
 (* store in an array               *) | STA     of string * int
@@ -16,31 +15,7 @@
 (* conditional jump                *) | CJMP    of string * string
 (* begins procedure definition     *) | BEGIN   of string * string list * string list
 (* end procedure definition        *) | END
-(* calls a function/procedure      *) | CALL    of string * int * bool
-(* returns from a function         *) | RET     of bool with show
-                                                   
-(* The type for the stack machine program *)
-type prg = insn list
-                            
-=======
-(* binary operator                 *) | BINOP of string
-(* read to stack                   *) | READ
-(* write from stack                *) | WRITE
-(* put a constant to stack         *) | CONST of int
-(* load a variable to the stack    *) | LD    of string
-(* store a variable from the stack *) | ST    of string
-(* a label                         *) | LABEL of string
-(* unconditional jump              *) | JMP   of string
-(* conditional jump                *) | CJMP  of string * string
-(* begins procedure definition     *) | BEGIN of string * string list * string list
-(* end procedure definition        *) | END
-(* calls a function/procedure      *) | CALL  of string * int * bool
-(* returns from a function         *) | RET   of bool with show
 
-(* The type for the stack machine program *)
-type prg = insn list
-
->>>>>>> a71d4e98
 (* The type for the stack machine configuration: control stack, stack and configuration from statement
    interpreter
 *)
@@ -53,16 +28,6 @@
    Takes a configuration and a program, and returns a configuration as a result. The
    environment is used to locate a label to jump to (via method env#labeled <label_name>)
 *)
-<<<<<<< HEAD
-let split n l =
-  let rec unzip (taken, rest) = function
-  | 0 -> (List.rev taken, rest)
-  | n -> let h::tl = rest in unzip (h::taken, tl) (n-1)
-  in
-  unzip ([], l) n
-        
-let rec eval env ((cstack, stack, ((st, i, o) as c)) as conf) prg = failwith "Not implemented"
-=======
 let check_cond x = function
   | "nz" -> x <> 0
   | "z"  -> x = 0
@@ -102,7 +67,6 @@
        let y :: x :: rest = stack
        in eval env (cstack, Expr.eval_op op x y :: rest, (sf, input, output)) ops
     )
->>>>>>> a71d4e98
 
 (* Top-level evaluation
 
@@ -144,9 +108,6 @@
    Takes a program in the source language and returns an equivalent program for the
    stack machine
 *)
-<<<<<<< HEAD
-let compile (defs, p) = failwith "Not implemented"
-=======
 class labels =
   object (self)
     val counter = 0
@@ -223,5 +184,4 @@
     lbls', prev @ prg
   in
   let _, funcs = fold_left compile_and_combine (lbls, []) defs in
-  main @ check_end main @ funcs
->>>>>>> a71d4e98
+  main @ check_end main @ funcs