--- conflicted
+++ resolved
@@ -23,19 +23,11 @@
 (* swaps two top elements          *) | SWAP
 (* checks the tag of S-expression  *) | TAG     of string
 (* enters a scope                  *) | ENTER   of string list
-<<<<<<< HEAD
-(* leaves a scope                  *) | LEAVE
-with show
-                                                   
-=======
 (* leaves a scope                  *) | LEAVE   with show
 
->>>>>>> fd5e9470
 (* The type for the stack machine program *)
 type prg = insn list
 
-let print_prg p = List.iter (fun i -> Printf.printf "%s\n" (show(insn) i)) p
-                            
 (* The type for the stack machine configuration: control stack, stack and configuration from statement
    interpreter
 *)
@@ -47,17 +39,6 @@
 
    Takes a configuration and a program, and returns a configuration as a result. The
    environment is used to locate a label to jump to (via method env#labeled <label_name>)
-<<<<<<< HEAD
-*)                                                  
-let split n l =
-  let rec unzip (taken, rest) = function
-  | 0 -> (List.rev taken, rest)
-  | n -> let h::tl = rest in unzip (h::taken, tl) (n-1)
-  in
-  unzip ([], l) n
-          
-let rec eval env ((cstack, stack, ((st, i, o) as c)) as conf) _ = failwith "Not yet implemented"
-=======
 *)
 let check_cond x = function
   | "nz" -> x <> 0
@@ -120,7 +101,6 @@
        let res = Expr.eval_op op (Value.to_int x) (Value.to_int y) in
        eval env (cstack, (Value.of_int res) :: rest, (sf, input, output)) ops
     )
->>>>>>> fd5e9470
 
 (* Top-level evaluation
 
@@ -129,7 +109,6 @@
    Takes an input stream, a program, and returns an output stream this program calculates
 *)
 let run p i =
-  (* print_prg p; *)
   let module M = Map.Make (String) in
   let rec make_map m = function
   | []              -> m
@@ -144,15 +123,9 @@
          method labeled l = M.find l m
          method builtin (cstack, stack, (st, i, o)) f n p =
            let f = match f.[0] with 'L' -> String.sub f 1 (String.length f - 1) | _ -> f in
-<<<<<<< HEAD
-           let args, stack' = split n stack in
-           let (st, i, o, r) = Language.Builtin.eval (st, i, o, None) (List.rev args) f in
-           let stack'' = if p then stack' else let Some r = r in r::stack' in
-=======
            let args, stack' = split_list n stack in
            let (st, i, o, r) = Language.Builtin.eval (st, i, o, None) args f in
            let stack'' = if not p then stack' else let Some r = r in r::stack' in
->>>>>>> fd5e9470
            Printf.printf "Builtin: %s\n";
            (cstack, stack'', (st, i, o))
        end
@@ -169,13 +142,9 @@
    Takes a program in the source language and returns an equivalent program for the
    stack machine
 *)
-<<<<<<< HEAD
-let compile (defs, p) = 
-=======
 
 (*
 let compile (defs, p) =
->>>>>>> fd5e9470
   let label s = "L" ^ s in
   let rec call f args p =
     let args_code = List.concat @@ List.map expr args in
@@ -207,9 +176,6 @@
   in
   let lend, env = env#get_label in
   let _, flag, code = compile_stmt lend env p in
-<<<<<<< HEAD
-  (if flag then code @ [LABEL lend] else code) @ [END] @ (List.concat def_code) 
-=======
   (if flag then code @ [LABEL lend] else code) @ [END] @ (List.concat def_code)
 *)
 
@@ -323,5 +289,4 @@
     lbls', prev @ prg
   in
   let _, funcs = fold_left compile_and_combine (lbls, []) defs in
-  main @ check_end main @ funcs
->>>>>>> fd5e9470
+  main @ check_end main @ funcs