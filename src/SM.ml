--- conflicted
+++ resolved
@@ -9,18 +9,9 @@
 (* write from stack                *) | WRITE
 (* put a constant to stack         *) | CONST of int
 (* load a variable to the stack    *) | LD    of string
-<<<<<<< HEAD
-(* store a variable from the stack *) | ST    of string
-(* a label                         *) | LABEL of string
-(* unconditional jump              *) | JMP   of string                                                                                                                
-(* conditional jump                *) | CJMP  of string * string with show
-                                                   
-(* The type for the stack machine program *)                                                               
-=======
 (* store a variable from the stack *) | ST    of string with show
 
 (* The type for the stack machine program *)
->>>>>>> 9443f037
 type prg = insn list
 
 (* The type for the stack machine configuration: a stack and a configuration from statement
@@ -30,14 +21,8 @@
 
 (* Stack machine interpreter
 
-     val eval : env -> config -> prg -> config
+     val eval : config -> prg -> config
 
-<<<<<<< HEAD
-   Takes an environment, a configuration and a program, and returns a configuration as a result. The
-   environment is used to locate a label to jump to (via method env#labeled <label_name>)
-*)                         
-let rec eval env conf prog = failwith "Not yet implemented"
-=======
    Takes a configuration and a program, and returns a configuration as a result
  *)
 let eval_one (stack, (sf, input, output)) op =
@@ -52,7 +37,6 @@
     in (Expr.eval_op op x y :: rest, (sf, input, output))
 
 let eval cfg = fold_left eval_one cfg
->>>>>>> 9443f037
 
 (* Top-level evaluation
 
@@ -60,15 +44,7 @@
 
    Takes an input stream, a program, and returns an output stream this program calculates
 *)
-let run p i =
-  let module M = Map.Make (String) in
-  let rec make_map m = function
-  | []              -> m
-  | (LABEL l) :: tl -> make_map (M.add l tl m) tl
-  | _ :: tl         -> make_map m tl
-  in
-  let m = make_map M.empty p in
-  let (_, (_, _, o)) = eval (object method labeled l = M.find l m end) ([], (Expr.empty, i, [])) p in o
+let run p i = let (_, (_, _, o)) = eval ([], (Expr.empty, i, [])) p in o
 
 (* Stack machine compiler
 
@@ -76,10 +52,6 @@
 
    Takes a program in the source language and returns an equivalent program for the
    stack machine
-<<<<<<< HEAD
-*)
-let compile p = failwith "Not yet implemented"
-=======
  *)
 
 let rec compile_expr e =
@@ -93,5 +65,4 @@
   | Stmt.Read x -> [READ; ST x]
   | Stmt.Write e -> compile_expr e @ [WRITE]
   | Stmt.Assign (x, e) -> compile_expr e @ [ST x]
-  | Stmt.Seq (s, s') -> compile s @ compile s'
->>>>>>> 9443f037
+  | Stmt.Seq (s, s') -> compile s @ compile s'